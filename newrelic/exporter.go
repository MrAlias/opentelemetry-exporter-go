--- conflicted
+++ resolved
@@ -149,24 +149,10 @@
 // * Traces: https://trace-api.newrelic.com/trace/v1
 // * Metrics: https://metric-api.newrelic.com/metric/v1
 // You can overwrite these with the above environment variables
-// to send data to our EU endpoints or to set up Infinite Tracing:
-// ### EU endpoints
-// Here are the endpoints to use if you want to send data to the EU region:
-//    * EU metric API endpoint: metric-api.eu.newrelic.com/metric/v1
-//    * EU trace API endpoint: trace-api.eu.newrelic.com/trace/v1
-<<<<<<< HEAD
-// ### Infinite Tracing endpoint
-// If you are setting up [Infinite Tracing](https://docs.newrelic.com/docs/understand-dependencies/distributed-tracing/infinite-tracing/introduction-infinite-tracing), you need to override the default trace endpoint 
-// and send telemetry data to the New Relic trace observer:
-// 1. Follow the steps in [Set up the trace observer](https://docs.newrelic.com/docs/understand-dependencies/distributed-tracing/infinite-tracing/set-trace-observer)
-// to get the value for YOUR_TRACE_OBSERVER_URL.
-// 2. Use the value of YOUR_TRACE_OBSERVER_URL for `NEW_RELIC_TRACE_URL`.
-// 3. Since you want New Relic to analyze all your traces, set OpenTelmetry to use the `AlwaysOn` sampler.
-// 
-func InstallNewPipeline(service string) (*push.Controller, error) {
-=======
+// to send data to our EU endpoints or to set up Infinite Tracing.
+// For information about changing endpoints, see [OpenTelemetry: Advanced configuration](https://docs.newrelic.com/docs/integrations/open-source-telemetry-integrations/opentelemetry/opentelemetry-advanced-configuration#h2-change-endpoints).
+
 func InstallNewPipeline(service string) (*controller.Controller, error) {
->>>>>>> b1d26ee9
 	tp, controller, err := NewExportPipeline(service, nil, nil)
 	if err != nil {
 		return nil, err
